--- conflicted
+++ resolved
@@ -35,11 +35,7 @@
 
 @pytest.mark.rhino
 def test_invalid_file_request(all_files_subject):
-<<<<<<< HEAD
     with pytest.raises(InvalidDataTypeRequest):
-        all_files_subject.find('fake_file_type')
-=======
-    with pytest.raises(InvalidFileTypeRequest):
         all_files_subject.find('fake_file_type')
 
 
@@ -47,5 +43,4 @@
 @pytest.mark.rhino
 def test_get_ramulator_files(ramulator_files_finder):
     path = ramulator_files_finder.find('experiment_config')
-    assert path.endswith(os.path.join('20171027_144048', 'experiment_config.json'))
->>>>>>> 61c011aa
+    assert path.endswith(os.path.join('20171027_144048', 'experiment_config.json'))